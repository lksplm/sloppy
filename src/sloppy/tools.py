import numpy as np
import matplotlib.pyplot as plt
from sloppy.raytracing import *
import inspect
from scipy.optimize import minimize, minimize_scalar
from functools import partial
from ipywidgets import Layout, IntSlider, FloatLogSlider, FloatSlider, interactive, fixed

#paraxial eigenmode functions
<<<<<<< HEAD
def degeneracy_length(cavfct, parname, scanrange=1e-3, s=3):
    """
    Finds the degeneracy of the cavity cavfct as a function of parname for frequency freqs[which] (which=2 for s=3) #TODO refine for arbitrary s and transverse mode
    """
    def get_freq(l):
        elements = cavfct(**{parname: l})
        sys = RaySystem(elements)
        system = sys.abcd
        freqs = np.concatenate(system.get_freqs(s=s))
        return abs(freqs[2])**2 #which frequency to select!
    
    La = inspect.signature(cavfct).parameters[parname].default
    res = minimize_scalar(get_freq, bounds=((1-scanrange)*La, (1+scanrange)*La), method='bounded')
    return res


def cavity_parameter_interaction_factory(cavfct, parname, scanrange, N = 300):
    fig, ax = plt.subplots(ncols=2, figsize=(8,4), sharex=True)
    lws = [ax[0].plot([0, 1], [0, 1])[0] for i in range(2)]
    ax[0].set_ylabel('um')
    lfs = [ax[1].plot([0, 1], [0, 1])[0] for i in range(4)]
    ax[1].set_ylabel('MHz')
    axh1 = ax[1].axhline(0, color='grey')
    axv0 = ax[0].axvline(0, color='grey')
    axv1 = ax[1].axvline(0, color='grey')
    plt.show()
    
    magnitude = lambda x: int(np.floor(np.log10(x)))
    
    def update_waists_vs_params(cavfct, parname, scanrange, N = 300, **kwargs):
        stab = lambda m: abs(0.5*np.trace(m))<1

        La = kwargs[parname]
        Las = La + np.linspace(-scanrange*La, scanrange*La, N)
        ms = np.zeros((N))
        ws = np.zeros((N,2))
        freqs = np.zeros((N,4))
        for i, l in enumerate(Las):
            pardct = kwargs.copy()
            pardct.update({parname: l})
            sys = RaySystem( cavfct(**pardct) )

            try:
                system = sys.abcd
                w = system.waist_at(0)
            except:
                ws[i,:] = np.nan
                ms[i] = np.nan
                freqs[i,...] = np.nan
            else:
                ms[i] = stab(system.abcd_rt)
                ws[i,:] = np.sort(w)
                freqs[i,...] = np.concatenate(system.get_freqs())
                #ft, fs3 = system.get_freqs()
                #fsr = system.fsr
                #freqs[i,...] = np.concatenate((ft, np.mod(3*ft, fsr)))
                idx = np.argmin(np.abs(freqs[:,2]))
        for i in range(2):
            lws[i].set_data(np.stack((Las, ws[:,i]*1e3), axis=0))
        for i in range(4):
            lfs[i].set_data(np.stack((Las, freqs[:,i]*1e-6), axis=0))
        axv0.set_xdata([Las[idx], Las[idx]])
        axv1.set_xdata([Las[idx], Las[idx]])
        Ldeg = Las[idx]
        ax[0].set_xlim(Las[0], Las[-1])
        ax[0].set_ylim(1.1*np.nanmin(ws*1e3), 1.1*np.nanmax(ws*1e3))
        ax[1].set_ylim(1.1*np.nanmin(freqs*1e-6), 1.1*np.nanmax(freqs*1e-6))
        fig.canvas.draw_idle()

    lo = Layout(width='80%', height='30px')
    sliders = {v.name: FloatSlider(value=v.default, min=v.default*0.5, max=v.default*1.5, step=10**(magnitude(v.default)-2), readout_format='.2e', layout=lo) for v in inspect.signature(cavfct).parameters.values()}
    sliders.update({'scanrange': FloatLogSlider(value=scanrange, min=-3, max=1, step=0.5, layout=lo)})
    return interactive(update_waists_vs_params, cavfct=fixed(cavfct), parname = fixed('lens_dist'), N=fixed(N), **sliders)

def waists_vs_param(cavfct, parname, scanrange, N = 300):
=======
def waists_vs_param(cavfct, parname, scanrange, N=300, degmodenum=1):
>>>>>>> e0aa7b31
    stab = lambda m: abs(0.5*np.trace(m))<1
    La = inspect.signature(cavfct).parameters[parname].default
    Las = La + np.linspace(-scanrange*La, scanrange*La, N)
    ms = np.zeros((N))
    ws = np.zeros((N,2))
    freqs = np.zeros((N,4))
    for i, l in enumerate(Las):
        pardct = {parname: l}
        sys = RaySystem( cavfct(**pardct) )

        try:
            system = sys.abcd
            w = system.waist_at(0)
        except:
            ws[i,:] = np.nan
            ms[i] = np.nan
            freqs[i,...] = np.nan
        else:
            ms[i] = stab(system.abcd_rt)
            ws[i,:] = np.sort(w)
            freqs[i,...] = np.concatenate(system.get_freqs())

    # find the degeneracy condition: smallest s-fold transverse mode splitting with a stable mode
    degIdx=1+degmodenum
    stable_mode_mask = [all(wpair>0) for wpair in ws]
    subset_idx = np.argmin(np.abs(freqs[:,degIdx][stable_mode_mask]))
    idx = np.arange(np.abs(freqs[:,degIdx]).shape[0])[stable_mode_mask][subset_idx] 
    
    g, ax = plt.subplots(ncols=2, figsize=(8,4))
    ax[0].plot(Las, ws*1e3)
    ax[0].set_ylabel('um')
    ax[1].plot(Las, freqs*1e-6)
    ax[1].set_ylabel('MHz')
    ax[1].axhline(0, color='grey')
    ax[0].axvline(Las[idx], color='grey')
    ax[1].axvline(Las[idx], color='grey')
    plt.show()
    Ldeg = Las[idx]
    return Ldeg

<<<<<<< HEAD
def rays_interaction_factory(cavfct, parname, scanrange=1e-2, rmax=6.):
    fig, ax = plt.subplots(ncols=3, nrows=2, figsize=(11,6.6), sharex='row', sharey='row')
    ms = 8.
    lines = [a.scatter([], [], c=[], cmap='jet', s=ms) for a in ax.flatten()]
    ax[0,0].set_title('Raytracing')
    ax[0,1].set_title('ABCD')
    ax[0,2].set_title('ABCD (Extracted)')
    plt.xlabel('x [mm]')
    plt.ylabel('y [mm]')

    res = degeneracy_length(cavfct, parname, scanrange)
    Ldeg = res.x

    def makeidx(hit_m):
        return np.arange(hit_m.shape[0])
    
    magnitude = lambda x: int(np.floor(np.log10(x)))
    
    def update(ar=0.0, br=0.0, ap=0., bp=0., Nrt=500, **kwargs):
        #kwargs.update({parname: Ldeg+dl*1e-1})
        elements = cavfct(**kwargs)
        sys = RaySystem(elements)
        system = sys.abcd
        mu1, mu2 = system.q
        waist = system.waist_at(0)[0] #fix for now since waist is not at 0 anymore!
        rmu1 = np.linalg.norm(np.real(mu1[:2]))
        rmu2 = np.linalg.norm(np.real(mu2[:2]))
        mu = np.real(ar*waist/rmu1*mu1*np.exp(1j*ap) + br*waist/rmu2*mu2*np.exp(1j*bp))
        
        ray0 = sys.screen.eigenvectors_to_rays(mu)
 
        traj_hit = sys.propagate(ray0, Nrt=Nrt, at_screen=True)
        hit_scr = sys.screen.r_to_screen_coords(traj_hit[:,0,0,:])
        hit_scrs = sys.screen.s_to_screen_coords(traj_hit[:,1,0,:])

        lines[0].set_offsets(hit_scr[:,:])
        lines[0].set_array(makeidx(hit_scr))
        lines[3].set_offsets(hit_scrs[:,:])
        lines[3].set_array(makeidx(hit_scrs))
        
        hit_m = propagate_ABCD(mu, system.abcd_rt, Nrt=Nrt)
        lines[1].set_offsets(hit_m[:,0:2])
        lines[1].set_array(makeidx(hit_m))
        lines[4].set_offsets(hit_m[:,2:])
        lines[4].set_array(makeidx(hit_m))
        
        #abcd_fd = sys.extract_ABCD(epsr=1e-3, epss=1e-3, Nrt=1) 
        #hit_fd = propagate_ABCD(mu, abcd_fd, Nrt=Nrt)
        #lines[2].set_offsets(hit_fd[:,0:2])
        #lines[2].set_array(makeidx(hit_fd))
        #lines[5].set_offsets(hit_fd[:,2:])
        #lines[5].set_array(makeidx(hit_fd))
        
        for l in lines:
            l.set_clim(vmin=0, vmax=Nrt)
            
        ax[0,0].set_xlim(1.5*np.nanmin(hit_scr[:,0]), 1.5*np.nanmax(hit_scr[:,0]))
        ax[0,0].set_ylim(1.5*np.nanmin(hit_scr[:,1]), 1.5*np.nanmax(hit_scr[:,1]))
        ax[1,0].set_xlim(1.5*np.nanmin(hit_scrs[:,0]), 1.5*np.nanmax(hit_scrs[:,0]))
        ax[1,0].set_ylim(1.5*np.nanmin(hit_scrs[:,1]), 1.5*np.nanmax(hit_scrs[:,1]))
        fig.canvas.draw_idle()

    lo = Layout(width='80%', height='30px')

    sliders = {v.name: FloatSlider(value=v.default if v.name!=parname else Ldeg, min=v.default*0.1, max=v.default*1.5, step=10**(magnitude(v.default)-3), readout_format='.2e', layout=lo) for v in inspect.signature(cavfct).parameters.values()}
    ars = FloatSlider(value=0.1, min=0., max=rmax, step=1e-2, readout_format='.3f', layout=lo)
    brs = FloatSlider(value=0.1, min=0., max=rmax, step=1e-2, readout_format='.3f', layout=lo)
    aps = FloatSlider(value=0., min=0., max=1*np.pi, step=1e-2, readout_format='.3f', layout=lo)
    bps = FloatSlider(value=0., min=0., max=1*np.pi, step=1e-2, readout_format='.3f', layout=lo)
    Nrts = IntSlider(value=100, min=100, max=2000, step=100, layout=lo)
    raysliders = {'ar': ars, 'br': brs, 'ap': aps, 'bp': bps, 'Nrt': Nrts}
    sliders.update(**raysliders)
    return interactive(update, **sliders)
=======
def degeneracy_length(cavfct, parname, scanrange=1e-3, degmodenum=1):
    def get_freq(l):
        elements = cavfct(**{parname: l})
        sys = RaySystem(elements)
        system = sys.abcd
        freqs = np.concatenate(system.get_freqs())
        degIdx=1+degmodenum
        return abs(freqs[degIdx])**2 #which frequency to select!
    
    La = inspect.signature(cavfct).parameters[parname].default
    res = minimize_scalar(get_freq, bounds=((1-scanrange)*La, (1+scanrange)*La), method='bounded')
    return res
>>>>>>> e0aa7b31
<|MERGE_RESOLUTION|>--- conflicted
+++ resolved
@@ -7,22 +7,21 @@
 from ipywidgets import Layout, IntSlider, FloatLogSlider, FloatSlider, interactive, fixed
 
 #paraxial eigenmode functions
-<<<<<<< HEAD
-def degeneracy_length(cavfct, parname, scanrange=1e-3, s=3):
+def degeneracy_length(cavfct, parname, scanrange=1e-3, s=3, degmodenum=0):
     """
-    Finds the degeneracy of the cavity cavfct as a function of parname for frequency freqs[which] (which=2 for s=3) #TODO refine for arbitrary s and transverse mode
+    Finds the degeneracy of the cavity cavfct as a function of parname for frequency freqs[degmodenum] and s-fold degeneracy
     """
     def get_freq(l):
         elements = cavfct(**{parname: l})
         sys = RaySystem(elements)
         system = sys.abcd
         freqs = np.concatenate(system.get_freqs(s=s))
-        return abs(freqs[2])**2 #which frequency to select!
+        degIdx=2+degmodenum
+        return abs(freqs[degIdx])**2 #which frequency to select!
     
     La = inspect.signature(cavfct).parameters[parname].default
     res = minimize_scalar(get_freq, bounds=((1-scanrange)*La, (1+scanrange)*La), method='bounded')
     return res
-
 
 def cavity_parameter_interaction_factory(cavfct, parname, scanrange, N = 300):
     fig, ax = plt.subplots(ncols=2, figsize=(8,4), sharex=True)
@@ -82,10 +81,8 @@
     sliders.update({'scanrange': FloatLogSlider(value=scanrange, min=-3, max=1, step=0.5, layout=lo)})
     return interactive(update_waists_vs_params, cavfct=fixed(cavfct), parname = fixed('lens_dist'), N=fixed(N), **sliders)
 
-def waists_vs_param(cavfct, parname, scanrange, N = 300):
-=======
+
 def waists_vs_param(cavfct, parname, scanrange, N=300, degmodenum=1):
->>>>>>> e0aa7b31
     stab = lambda m: abs(0.5*np.trace(m))<1
     La = inspect.signature(cavfct).parameters[parname].default
     Las = La + np.linspace(-scanrange*La, scanrange*La, N)
@@ -126,7 +123,6 @@
     Ldeg = Las[idx]
     return Ldeg
 
-<<<<<<< HEAD
 def rays_interaction_factory(cavfct, parname, scanrange=1e-2, rmax=6.):
     fig, ax = plt.subplots(ncols=3, nrows=2, figsize=(11,6.6), sharex='row', sharey='row')
     ms = 8.
@@ -199,18 +195,4 @@
     Nrts = IntSlider(value=100, min=100, max=2000, step=100, layout=lo)
     raysliders = {'ar': ars, 'br': brs, 'ap': aps, 'bp': bps, 'Nrt': Nrts}
     sliders.update(**raysliders)
-    return interactive(update, **sliders)
-=======
-def degeneracy_length(cavfct, parname, scanrange=1e-3, degmodenum=1):
-    def get_freq(l):
-        elements = cavfct(**{parname: l})
-        sys = RaySystem(elements)
-        system = sys.abcd
-        freqs = np.concatenate(system.get_freqs())
-        degIdx=1+degmodenum
-        return abs(freqs[degIdx])**2 #which frequency to select!
-    
-    La = inspect.signature(cavfct).parameters[parname].default
-    res = minimize_scalar(get_freq, bounds=((1-scanrange)*La, (1+scanrange)*La), method='bounded')
-    return res
->>>>>>> e0aa7b31
+    return interactive(update, **sliders)